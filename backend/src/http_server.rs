//
// Copyright 2021 Signal Messenger, LLC
// SPDX-License-Identifier: AGPL-3.0-only
//

//! Implementation of the http server. This version is based on warp.
//! Supported APIs:
//!   GET /metrics
//!   GET /v2/conference/participants
//!   PUT /v2/conference/participants

use std::{convert::TryInto, net::IpAddr, str, str::FromStr, sync::Arc, time::UNIX_EPOCH};

use anyhow::{anyhow, Result};
use hex::{FromHex, ToHex};
use log::*;
use parking_lot::Mutex;
use rand::Rng;
use serde::{Deserialize, Serialize};
use sha2::{Digest, Sha256};
use tokio::sync::oneshot::Receiver;
use warp::{http::StatusCode, Filter, Reply};

use crate::{
    config, ice,
    sfu::{self, Sfu},
};

#[derive(Serialize, Debug)]
#[serde(rename_all = "camelCase")]
pub struct Participant {
    pub opaque_user_id: String,
    pub demux_id: u32,
}

#[derive(Serialize, Debug)]
#[serde(rename_all = "camelCase")]
pub struct ParticipantsResponse {
    pub conference_id: String,
    pub max_devices: u32,
    pub participants: Vec<Participant>,
    pub creator: String,
}

#[derive(Deserialize, Debug)]
#[serde(rename_all = "camelCase")]
pub struct JoinRequest {
    pub ice_ufrag: String,
    pub dhe_public_key: String,
    pub hkdf_extra_info: Option<String>,
}

#[derive(Serialize, Debug)]
#[serde(rename_all = "camelCase")]
pub struct JoinResponse {
    pub demux_id: u32,
    pub port: u16,
    pub ip: String,
    pub ice_ufrag: String,
    pub ice_pwd: String,
    pub dhe_public_key: String,
}

mod metrics {
    use serde::Serialize;

    #[derive(Serialize, Debug)]
    pub struct Client {
        pub user_id: String,
        pub demux_id: u32,
        pub video0_incoming_bps: u64,
        pub video1_incoming_bps: u64,
        pub video2_incoming_bps: u64,
        pub target_send_bps: u64,
        pub requested_base_bps: u64,
        pub ideal_send_bps: u64,
        pub allocated_send_bps: u64,
        pub outgoing_queue_drain_bps: u64,
        pub video0_incoming_height: u64,
        pub video1_incoming_height: u64,
        pub video2_incoming_height: u64,
        pub max_requested_height: u64,
    }

    #[derive(Serialize, Debug)]
    pub struct Call {
        pub call_id: String,
        pub client_count: usize,
        pub clients: Vec<Client>,
    }

    #[derive(Serialize, Debug)]
    pub struct Response {
        pub call_count: usize,
        pub client_count: usize,
        pub calls: Vec<Call>,
    }
}

/// Obtain a demux_id from the given endpoint_id.
///
/// The demux_id is the first 112 bits of the SHA-256 hash of the endpoint_id string byte
/// representation.
///
/// ```
/// use calling_backend::http_server::demux_id_from_endpoint_id;
/// use std::convert::TryInto;
///
/// assert_eq!(demux_id_from_endpoint_id("abcdef-0"), 3487943312.try_into().unwrap());
/// assert_eq!(demux_id_from_endpoint_id("abcdef-12345"), 2175944000.try_into().unwrap());
/// assert_eq!(demux_id_from_endpoint_id(""), 3820012608.try_into().unwrap());
/// ```
pub fn demux_id_from_endpoint_id(endpoint_id: &str) -> sfu::DemuxId {
    let mut hasher = Sha256::new();
    hasher.update(endpoint_id.as_bytes());

    // Get the 32-bit hash but mask out 4 bits since DemuxIDs must leave
    // these unset for "SSRC space".
    (u32::from_be_bytes(hasher.finalize()[0..4].try_into().unwrap()) & 0xfffffff0)
        .try_into()
        .unwrap()
}

/// Authenticate the header and return the (user_id, call_id) tuple or an error.
fn authenticate(
    _config: &'static config::Config,
    password: &str,
) -> Result<(sfu::UserId, sfu::CallId)> {
    let (user_id_hex, call_id_hex) = match password.split(':').collect::<Vec<_>>()[..] {
        [user_id_hex, call_id_hex, _timestamp, _mac_hex]
            if !user_id_hex.is_empty() && !call_id_hex.is_empty() =>
        {
            Ok((user_id_hex, call_id_hex))
        }
        ["2", user_id_hex, call_id_hex, _timestamp, _permission, _mac_hex]
            if !user_id_hex.is_empty() && !call_id_hex.is_empty() =>
        {
            Ok((user_id_hex, call_id_hex))
        }
        _ => Err(anyhow!("Password not valid")),
    }?;

    let user_id = Vec::from_hex(user_id_hex)?.into();
    let call_id = Vec::from_hex(call_id_hex)?.into();

    // The http_server is used for testing and therefore will not perform
    // actual GV2 auth, as this is done by the frontend.
    Ok((user_id, call_id))
}

/// Parses an authorization header using the basic authentication scheme. Returns
/// a tuple of the credentials (username, password).
fn parse_basic_authorization_header(authorization_header: &str) -> Result<(String, String)> {
    // Get the credentials from the Basic authorization header.
    if let ["Basic", base_64_encoded_values] =
        authorization_header.splitn(2, ' ').collect::<Vec<_>>()[..]
    {
        // Decode the credentials to utf-8 format.
        let decoded_values = base64::decode(base_64_encoded_values)?;
        let credentials = std::str::from_utf8(&decoded_values)?;

        // Split the credentials into the username and password.
        if let [username, password] = credentials.splitn(2, ':').collect::<Vec<_>>()[..] {
            Ok((username.to_string(), password.to_string()))
        } else {
            // Malformed token.
            Err(anyhow!("Authorization header not valid"))
        }
    } else {
        // Malformed header.
        Err(anyhow!("Could not parse authorization header"))
    }
}

fn parse_and_authenticate(
    config: &'static config::Config,
    authorization_header: &str,
) -> Result<(sfu::UserId, sfu::CallId)> {
    let (_, password) = parse_basic_authorization_header(authorization_header)?;
    authenticate(config, &password)
}

async fn get_metrics(sfu: Arc<Mutex<Sfu>>) -> Result<warp::reply::Response, warp::Rejection> {
    trace!("get_metrics():");

    let calls = sfu.lock().get_calls_snapshot(); // SFU lock released here.

    let calls = calls
        .iter()
        .map(|call| {
            // We can take this call lock after closing the SFU lock because we are only reading it
            // and do not care if it is removed from the list of active calls around the same time.
            // This is in contrast to if we were updating it with a mut reference and we might revive
            // the call.
            let call = call.lock();
            let clients = call
                .get_stats()
                .clients
                .iter()
                .map(|client| metrics::Client {
                    demux_id: client.demux_id.into(),
                    // FIXME: Replace with client.user_id.as_slice().escape_ascii().to_string()
                    // when escape_ascii is stabilized.
                    user_id: String::from_utf8(
                        client
                            .user_id
                            .as_slice()
                            .iter()
                            .copied()
                            .flat_map(std::ascii::escape_default)
                            .collect(),
                    )
                    .unwrap(),
                    target_send_bps: client.target_send_rate.as_bps(),
                    video0_incoming_bps: client.video0_incoming_rate.unwrap_or_default().as_bps(),
                    video1_incoming_bps: client.video1_incoming_rate.unwrap_or_default().as_bps(),
                    video2_incoming_bps: client.video2_incoming_rate.unwrap_or_default().as_bps(),
                    requested_base_bps: client.requested_base_rate.as_bps(),
                    ideal_send_bps: client.ideal_send_rate.as_bps(),
                    allocated_send_bps: client.allocated_send_rate.as_bps(),
                    outgoing_queue_drain_bps: client.outgoing_queue_drain_rate.as_bps(),
                    video0_incoming_height: client
                        .video0_incoming_height
                        .unwrap_or_default()
                        .as_u16() as u64,
                    video1_incoming_height: client
                        .video1_incoming_height
                        .unwrap_or_default()
                        .as_u16() as u64,
                    video2_incoming_height: client
                        .video2_incoming_height
                        .unwrap_or_default()
                        .as_u16() as u64,
                    max_requested_height: client.max_requested_height.unwrap_or_default().as_u16()
                        as u64,
                })
                .collect::<Vec<_>>();
            metrics::Call {
                call_id: call.loggable_call_id().to_string(),
                client_count: clients.len(),
                clients,
            }
        })
        .collect::<Vec<_>>();

    let response = metrics::Response {
        call_count: calls.len(),
        client_count: calls.iter().map(|c| c.client_count).sum(),
        calls,
    };

    Ok(warp::reply::with_status(warp::reply::json(&response), StatusCode::OK).into_response())
}

async fn get_participants(
    config: &'static config::Config,
    sfu: Arc<Mutex<Sfu>>,
    authorization_header: String,
) -> Result<warp::reply::Response, warp::Rejection> {
    trace!("get_participants():");

    let call_id = match parse_and_authenticate(config, &authorization_header) {
        Ok((_, call_id)) => call_id,
        Err(err) => {
            warn!("get(): unauthorized {}", err);
            return Ok(warp::reply::with_status(
                warp::reply::json(&err.to_string()),
                StatusCode::UNAUTHORIZED,
            )
            .into_response());
        }
    };

    let sfu = sfu.lock();

    if let Some(signaling) = sfu.get_call_signaling_info(call_id) {
        let max_devices = sfu.config.max_clients_per_call;
        drop(sfu);
        // Release the SFU lock as early as possible. Before call lock is fine for a imut ref to a
        // call, as nothing we will do later with the reference can affect SFU decisions around call
        // dropping.

        let participants = signaling
            .client_ids
            .iter()
            .map(|(demux_id, active_speaker_id)| Participant {
                // This conversion will go away when the signaling api is refactored
                // to return the opaque_user_id directly.
                opaque_user_id: active_speaker_id
                    .split_once('-')
                    .expect("valid active_speaker_id")
                    .0
                    .to_string(),
                demux_id: u32::from(*demux_id),
            })
            .collect();

        let conference_id = signaling
            .created
            .duration_since(UNIX_EPOCH)
            .expect("Time went backwards")
            .as_millis()
            .to_string();

        let response = ParticipantsResponse {
            conference_id,
            max_devices,
            participants,
            creator: signaling.creator_id.as_slice().encode_hex(),
        };

        Ok(warp::reply::with_status(warp::reply::json(&response), StatusCode::OK).into_response())
    } else {
        Ok(StatusCode::NOT_FOUND.into_response())
    }
}

async fn join_conference(
    config: &'static config::Config,
    sfu: Arc<Mutex<Sfu>>,
    authorization_header: String,
    join_request: JoinRequest,
) -> Result<warp::reply::Response, warp::Rejection> {
    trace!("join_conference():");

    let (user_id, call_id) = match parse_and_authenticate(config, &authorization_header) {
        Ok((user_id, call_id)) => (user_id, call_id),
        Err(err) => {
            warn!("join(): unauthorized {}", err);
            return Ok(warp::reply::with_status(
                warp::reply::json(&err.to_string()),
                StatusCode::UNAUTHORIZED,
            )
            .into_response());
        }
    };

    if join_request.dhe_public_key.is_empty() {
        return Ok(warp::reply::with_status(
            warp::reply::json(&"Empty dhe_public_key in the request.".to_string()),
            StatusCode::NOT_ACCEPTABLE,
        )
        .into_response());
    }

    let client_dhe_public_key = match <[u8; 32]>::from_hex(join_request.dhe_public_key) {
        Ok(client_dhe_public_key) => client_dhe_public_key,
        Err(_) => {
            return Ok(warp::reply::with_status(
                warp::reply::json(&"Invalid dhe_public_key in the request.".to_string()),
                StatusCode::NOT_ACCEPTABLE,
            )
            .into_response());
        }
    };

    let client_hkdf_extra_info = match join_request.hkdf_extra_info {
        None => vec![],
        Some(client_hkdf_extra_info) => match Vec::<u8>::from_hex(client_hkdf_extra_info) {
            Ok(client_hkdf_extra_info) => client_hkdf_extra_info,
            Err(_) => {
                return Ok(warp::reply::with_status(
                    warp::reply::json(&"Invalid hkdf_extra_info in the request.".to_string()),
                    StatusCode::NOT_ACCEPTABLE,
                )
                .into_response());
            }
        },
    };

    // Generate ids for the client.
    let resolution_request_id = rand::thread_rng().gen::<u64>();
    // The endpoint_id is the term currently used on the client side, it is
    // equivalent to the active_speaker_id in the Sfu.
    let user_id_string = user_id.as_slice().encode_hex::<String>();
    let endpoint_id = format!("{}-{}", user_id_string, resolution_request_id);
    let demux_id = demux_id_from_endpoint_id(&endpoint_id);
    let server_ice_ufrag = ice::random_ufrag();
    let server_ice_pwd = ice::random_pwd();

    let mut sfu = sfu.lock();
    match sfu.get_or_create_call_and_add_client(
        call_id,
        &user_id,
        resolution_request_id,
        endpoint_id,
        demux_id,
        server_ice_ufrag.clone(),
        server_ice_pwd.clone(),
        join_request.ice_ufrag,
        client_dhe_public_key,
        client_hkdf_extra_info,
    ) {
        Ok(server_dhe_public_key) => {
            let media_addr = config::get_server_media_address(config);

            let response = JoinResponse {
                demux_id: demux_id.into(),
                port: media_addr.port(),
                ip: media_addr.ip().to_string(),
                ice_ufrag: server_ice_ufrag,
                ice_pwd: server_ice_pwd,
                dhe_public_key: server_dhe_public_key.encode_hex(),
            };

            Ok(
                warp::reply::with_status(warp::reply::json(&response), StatusCode::OK)
                    .into_response(),
            )
        }
        Err(err) => {
            error!("client failed to join call {}", err.to_string());
            Ok(warp::reply::with_status(
                warp::reply::json(&err.to_string()),
                StatusCode::INTERNAL_SERVER_ERROR,
            )
            .into_response())
        }
    }
}

/// A warp filter for providing the config for a route.
fn with_config(
    config: &'static config::Config,
) -> impl Filter<Extract = (&'static config::Config,), Error = std::convert::Infallible> + Clone {
    warp::any().map(move || config)
}

/// A warp filter for extracting the Sfu state for a route.
fn with_sfu(
    sfu: Arc<Mutex<Sfu>>,
) -> impl Filter<Extract = (Arc<Mutex<Sfu>>,), Error = std::convert::Infallible> + Clone {
    warp::any().map(move || sfu.clone())
}

pub async fn start(
    config: &'static config::Config,
    sfu: Arc<Mutex<Sfu>>,
    http_ender_rx: Receiver<()>,
) -> Result<()> {
    // Filter to support: GET /metrics
    let metrics_api = warp::path!("metrics")
        .and(warp::get())
        .and(with_sfu(sfu.clone()))
        .and_then(get_metrics);

    // Filter to support: GET /v2/conference/participants
    let get_participants_api = warp::path!("v2" / "conference" / "participants")
        .and(warp::get())
        .and(with_config(config))
        .and(with_sfu(sfu.clone()))
        .and(warp::header("authorization"))
        .and_then(get_participants);

    // Filter to support: PUT /v2/conference/participants
    let join_api = warp::path!("v2" / "conference" / "participants")
        .and(warp::put())
        .and(with_config(config))
        .and(with_sfu(sfu.clone()))
        .and(warp::header("authorization"))
        .and(warp::body::json())
        .and_then(join_conference);

    let api = metrics_api.or(get_participants_api).or(join_api);

    // Add other options to form the final routes to be served.
    // TODO: Disabling the "with(log)" mechanism since it causes the following
    // error when trying to launch with tokio::spawn():
    //   implementation of `warp::reply::Reply` is not general enough
    //let routes = api.with(warp::log("calling_service"));

    let (addr, server) = warp::serve(api).bind_with_graceful_shutdown(
        (IpAddr::from_str(&config.binding_ip)?, config.signaling_port),
        async {
            http_ender_rx.await.ok();
        },
    );

    info!("http_server ready: {}", addr);
    server.await;

    info!("http_server shutdown");
    Ok(())
}

#[cfg(test)]
mod http_server_tests {
    use std::time::Instant;

    use hex::{FromHex, ToHex};
    use once_cell::sync::Lazy;
    use rand::{thread_rng, Rng};

    use calling_common::random_hex_string;

    static CONFIG: Lazy<config::Config> = Lazy::new(|| config::default_test_config());

    use super::*;

    fn string_id_vector(n: usize, id_size: usize) -> Vec<String> {
        let mut vector: Vec<String> = Vec::new();
        for _ in 0..n {
            vector.push(random_hex_string(id_size));
        }
        vector
    }

    fn random_byte_vector(n: usize) -> Vec<u8> {
        let mut numbers: Vec<u8> = Vec::new();
        let mut rng = thread_rng();
        for _ in 0..n {
            numbers.push(rng.gen());
        }
        numbers
    }

    fn random_byte_id_vector(n: usize, id_size: usize) -> Vec<Vec<u8>> {
        let mut vector: Vec<Vec<u8>> = Vec::new();
        for _ in 0..n {
            vector.push(random_byte_vector(id_size));
        }
        vector
    }

    #[tokio::test]
    async fn test_hex_decode_bench() {
        // Create 1000 id's to use.
        let count = 1000;
        let ids = string_id_vector(count, 64);

        // Pre-allocate the outer vec.
        let mut ids_bytes: Vec<Vec<u8>> = Vec::with_capacity(count);

        let start = Instant::now();
        for id in ids {
            ids_bytes.push(Vec::from_hex(id).unwrap());
        }
        let end = Instant::now();

        assert_eq!(count, ids_bytes.len());
        assert_eq!(32, ids_bytes.get(0).unwrap().len());

        println!(
            "hex_decode() for {} ids took {}ns",
            count,
            end.duration_since(start).as_nanos()
        );
    }

    #[tokio::test]
    async fn test_hex_encode_bench() {
        // Create 1000 id's to use.
        let count = 1000;
        let ids = random_byte_id_vector(count, 32);

        // Pre-allocate the outer vec.
        let mut ids_strings: Vec<String> = Vec::with_capacity(count);

        let start = Instant::now();
        for id in ids {
            ids_strings.push(id.encode_hex::<String>());
        }
        let end = Instant::now();

        assert_eq!(count, ids_strings.len());
        assert_eq!(64, ids_strings.get(0).unwrap().len());

        println!(
            "hex_encode() for {} ids took {}ns",
            count,
            end.duration_since(start).as_nanos()
        );
    }

    #[tokio::test]
    async fn test_parse_basic_authorization_header() {
        let result = parse_basic_authorization_header("");
        assert!(result.is_err());
        assert_eq!(
            result.err().unwrap().to_string(),
            "Could not parse authorization header"
        );

        // Error: Could not parse authorization header
        assert!(parse_basic_authorization_header("B").is_err());
        assert!(parse_basic_authorization_header("Basic").is_err());
        assert!(parse_basic_authorization_header("Basic ").is_err());
        assert!(parse_basic_authorization_header("B X").is_err());
        assert!(parse_basic_authorization_header("Basi XYZ").is_err());

        // DecodeError: Encoded text cannot have a 6-bit remainder.
        assert!(parse_basic_authorization_header("Basic X").is_err());

        // DecodeError: Invalid last symbol 90, offset 2.
        assert!(parse_basic_authorization_header("Basic XYZ").is_err());

        // Utf8Error: invalid utf-8 sequence of 1 bytes from index 0
        assert!(parse_basic_authorization_header("Basic //3//Q==").is_err());

        // Utf8Error: invalid utf-8 sequence of 1 bytes from index 8
        assert!(
            parse_basic_authorization_header("Basic MTIzNDU2Nzj95v3n/ej96f3q/ev97P3t/e797w==")
                .is_err()
        );

        let result = parse_basic_authorization_header("Basic VGVzdA==");
        assert!(result.is_err());
        assert_eq!(
            result.err().unwrap().to_string(),
            "Authorization header not valid"
        );

        // Error: Authorization header not valid
        assert!(parse_basic_authorization_header("Basic MSAy").is_err());
        assert!(parse_basic_authorization_header("Basic MWIgMmI=").is_err());

        // ":"
        assert_eq!(
            parse_basic_authorization_header("Basic Og==").unwrap(),
            ("".to_string(), "".to_string())
        );

        // "username:password"
        assert_eq!(
            parse_basic_authorization_header("Basic dXNlcm5hbWU6cGFzc3dvcmQ=").unwrap(),
            ("username".to_string(), "password".to_string())
        );

        // ":password"
        assert_eq!(
            parse_basic_authorization_header("Basic OnBhc3N3b3Jk").unwrap(),
            ("".to_string(), "password".to_string())
        );

        // "username:"
        assert_eq!(
            parse_basic_authorization_header("Basic dXNlcm5hbWU6").unwrap(),
            ("username".to_string(), "".to_string())
        );

        // "::"
        assert_eq!(
            parse_basic_authorization_header("Basic Ojo=").unwrap(),
            ("".to_string(), ":".to_string())
        );

        // ":::::"
        assert_eq!(
            parse_basic_authorization_header("Basic Ojo6Ojo=").unwrap(),
            ("".to_string(), "::::".to_string())
        );

        // "1a2b3c:1a2b3c:1a2b3c:1a2b3c"
        assert_eq!(
            parse_basic_authorization_header("Basic MWEyYjNjOjFhMmIzYzoxYTJiM2M6MWEyYjNj").unwrap(),
            ("1a2b3c".to_string(), "1a2b3c:1a2b3c:1a2b3c".to_string())
        );
    }

    #[tokio::test]
    async fn test_authenticate() {
<<<<<<< HEAD
        
=======
>>>>>>> e1fde08f
        let config = &CONFIG;

        let result = authenticate(config, "1:2");
        assert!(result.is_err());
        assert_eq!(result.err().unwrap().to_string(), "Password not valid");

        // Error: Password not valid
        assert!(authenticate(config, "").is_err());
        assert!(authenticate(config, ":").is_err());
        assert!(authenticate(config, "::").is_err());
        assert!(authenticate(config, ":::").is_err());
        assert!(authenticate(config, "::::").is_err());
        assert!(authenticate(config, ":::::").is_err());
        assert!(authenticate(config, "2:::::").is_err());
        assert!(authenticate(config, "1:2:3").is_err());
        assert!(authenticate(config, "1:2:3:4:5").is_err());

        // Error: Odd number of digits
        assert!(authenticate(config, "1:2b::").is_err());
        assert!(authenticate(config, "1a:2::").is_err());
        assert!(authenticate(config, "1a2:2b:1:3c").is_err());
        assert!(authenticate(config, "2:1:2b:::").is_err());
        assert!(authenticate(config, "2:1a:2:::").is_err());
        assert!(authenticate(config, "2:1a2:2b:1:1:3c").is_err());

        // Error: Invalid character 'x' at position 1
        assert!(authenticate(config, "1x:2b:1:").is_err());
        assert!(authenticate(config, "1a:2x:1:").is_err());
        assert!(authenticate(config, "2:1x:2b:1::").is_err());
        assert!(authenticate(config, "2:1a:2x:1::").is_err());

        // Error: Unknown version
        assert!(authenticate(config, ":1a:2b:1:2:3").is_err());
        assert!(authenticate(config, "1:1a:2b:1:2:3").is_err());
        assert!(authenticate(config, "3:1a:2b:1:2:3").is_err());

        assert!(
            authenticate(config, "1a:2b:1:").unwrap()
                == (sfu::UserId::from(vec![26]), sfu::CallId::from(vec![43]))
        );

        assert!(
            authenticate(config, "2:1a:2b:1:2:3").unwrap() == (vec![26].into(), vec![43].into())
        );
    }

    #[tokio::test]
    async fn test_parse_and_authenticate() {
<<<<<<< HEAD
        
=======
>>>>>>> e1fde08f
        let config = &CONFIG;

        // Version 1: "username:1a:2b:1:"
        let result = parse_and_authenticate(config, "Basic dXNlcm5hbWU6MWE6MmI6MTo=");
        assert!(result.is_ok());
        assert!(result.unwrap() == (vec![26].into(), vec![43].into()));

        // Version 2: "username:2:1a:2b:1:2:3"
        let result = parse_and_authenticate(config, "Basic dXNlcm5hbWU6MjoxYToyYjoxOjI6Mw==");
        assert!(result.is_ok());
        assert!(result.unwrap() == (vec![26].into(), vec![43].into()));
    }
}<|MERGE_RESOLUTION|>--- conflicted
+++ resolved
@@ -659,10 +659,6 @@
 
     #[tokio::test]
     async fn test_authenticate() {
-<<<<<<< HEAD
-        
-=======
->>>>>>> e1fde08f
         let config = &CONFIG;
 
         let result = authenticate(config, "1:2");
@@ -711,10 +707,6 @@
 
     #[tokio::test]
     async fn test_parse_and_authenticate() {
-<<<<<<< HEAD
-        
-=======
->>>>>>> e1fde08f
         let config = &CONFIG;
 
         // Version 1: "username:1a:2b:1:"
