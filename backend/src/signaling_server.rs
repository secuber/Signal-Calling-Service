//
// Copyright 2021 Signal Messenger, LLC
// SPDX-License-Identifier: AGPL-3.0-only
//

//! Implementation of the SFU signaling server. This version is based on warp.
//! Supported REST APIs:
//!   GET /about/health
//!   GET /v1/info
//!   GET /v1/call/$call_id/clients
//!   POST /v1/call/$call_id/client/$demux_id (join)
//!   DELETE /v1/call/$call_id/client/$demux_id (leave)

use std::{
    convert::{Infallible, TryInto},
    error::Error,
    net::IpAddr,
    str::{self, FromStr},
    sync::{
        atomic::{AtomicBool, Ordering},
        Arc,
    },
};

use anyhow::{anyhow, Result};
use calling_common::Instant;
use hex::{FromHex, ToHex};
use log::*;
use parking_lot::Mutex;
use serde::{Deserialize, Serialize};
use tokio::sync::oneshot::Receiver;
use warp::{http::StatusCode, Filter, Reply};

use crate::{call, config, ice, sfu, sfu::Sfu};

#[derive(Serialize, Debug)]
#[serde(rename_all = "camelCase")]
pub struct HealthResponse {
    pub call_count: usize,
    pub client_count: usize,
}

#[derive(Serialize, Debug)]
#[serde(rename_all = "camelCase")]
pub struct InfoResponse {
    pub direct_access_ip: String,
}

#[derive(Serialize, Debug)]
#[serde(rename_all = "camelCase")]
pub struct ClientsResponse {
    pub endpoint_ids: Vec<String>, // Aka active_speaker_ids, a concatenation of user_id + '-' + resolution_request_id.
}

#[derive(Deserialize, Serialize, Debug)]
#[serde(rename_all = "camelCase")]
pub struct JoinRequest {
    pub endpoint_id: String, // Aka active_speaker_id, a concatenation of user_id + '-' + resolution_request_id.
    pub client_ice_ufrag: String,
    pub client_dhe_public_key: String,
    pub hkdf_extra_info: Option<String>,
}

#[derive(Deserialize, Serialize, Debug)]
#[serde(rename_all = "camelCase")]
pub struct JoinResponse {
    pub server_ip: String,
    pub server_port: u16,
    pub server_ice_ufrag: String,
    pub server_ice_pwd: String,
    pub server_dhe_public_key: String,
}

/// Struct to support warp rejection (errors) for invalid argument values.
#[derive(Debug)]
struct InvalidArgument {
    reason: String,
}
impl warp::reject::Reject for InvalidArgument {}

/// Struct to support warp rejection (errors) for internal errors.
#[derive(Debug)]
struct InternalError {
    reason: String,
}
impl warp::reject::Reject for InternalError {}

/// Get a call_id (Vec<u8>) from a string hex value.
fn call_id_from_hex(call_id: &str) -> Result<sfu::CallId> {
    if call_id.is_empty() {
        return Err(anyhow!("call_id is empty"));
    }

    Ok(Vec::from_hex(call_id)
        .map_err(|_| anyhow!("call_id is invalid"))?
        .into())
}

/// Parse a user_id hash and resolution_request_id from the provided endpoint. The endpoint
/// string has the following format: $hex(sha256(user_id))-$resolution_request_id
///
/// ```
/// use calling_backend::signaling_server::parse_user_id_and_resolution_request_id_from_endpoint_id;
///
/// assert!(parse_user_id_and_resolution_request_id_from_endpoint_id("abcdef-0").unwrap() == (vec![171, 205, 239].into(), 0));
/// assert!(parse_user_id_and_resolution_request_id_from_endpoint_id("abcdef-12345").unwrap() == (vec![171, 205, 239].into(), 12345));
/// assert_eq!(parse_user_id_and_resolution_request_id_from_endpoint_id("").is_err(), true);
/// assert_eq!(parse_user_id_and_resolution_request_id_from_endpoint_id("abcdef-").is_err(), true);
/// assert_eq!(parse_user_id_and_resolution_request_id_from_endpoint_id("abcdef-a").is_err(), true);
/// assert_eq!(parse_user_id_and_resolution_request_id_from_endpoint_id("abcdef-1-").is_err(), true);
/// ```
pub fn parse_user_id_and_resolution_request_id_from_endpoint_id(
    endpoint_id: &str,
) -> Result<(sfu::UserId, u64)> {
    if let [user_id_hex, suffix] = endpoint_id.splitn(2, '-').collect::<Vec<_>>()[..] {
        let resolution_request_id = u64::from_str(suffix)?;
        let user_id = Vec::from_hex(&user_id_hex)?;

        Ok((user_id.into(), resolution_request_id))
    } else {
        Err(anyhow!("malformed endpoint_id"))
    }
}

/// Return a health response after accessing the SFU and obtaining basic information.
async fn get_health(
    sfu: Arc<Mutex<Sfu>>,
    is_healthy: Arc<AtomicBool>,
) -> Result<warp::reply::Response, warp::Rejection> {
    trace!("get_health():");

    if is_healthy.load(Ordering::Relaxed) {
        let calls = sfu.lock().get_calls_snapshot(); // SFU lock released here.

        let client_count = calls
            .iter()
            .map(|call| {
                // We can take this call lock after closing the SFU lock because we are treating
                // it as read-only and can accommodate stale data.
                let call = call.lock();
                call.size()
            })
            .sum();

        let response = HealthResponse {
            call_count: calls.len(),
            client_count,
        };

        Ok(warp::reply::with_status(warp::reply::json(&response), StatusCode::OK).into_response())
    } else {
        // Return a server error because it is not healthy for external reasons.
        Ok(StatusCode::INTERNAL_SERVER_ERROR.into_response())
    }
}

/// Obtain information about the server.
async fn get_info(
    config: &'static config::Config,
) -> Result<warp::reply::Response, warp::Rejection> {
    trace!("get_info():");

    if let Some(private_ip) = &config.signaling_ip {
        let response = InfoResponse {
            direct_access_ip: private_ip.to_string(),
        };

        Ok(warp::reply::json(&response).into_response())
    } else {
        Err(warp::reject::custom(InternalError {
            reason: "private_ip not set".to_string(),
        }))
    }
}

/// Return the list of clients for a given call. Returns "Not Found" if
/// the call does not exist or an empty list if there are no clients
/// currently in the call.
async fn get_clients(
    call_id: String,
    sfu: Arc<Mutex<Sfu>>,
) -> Result<warp::reply::Response, warp::Rejection> {
    trace!("get_clients(): {}", call_id);

    let call_id = call_id_from_hex(&call_id).map_err(|err| {
        warp::reject::custom(InvalidArgument {
            reason: err.to_string(),
        })
    })?;

    let sfu = sfu.lock();
    if let Some(signaling) = sfu.get_call_signaling_info(call_id) {
        let response = ClientsResponse {
            endpoint_ids: signaling
                .client_ids
                .into_iter()
                .map(|(_demux_id, active_speaker_id)| active_speaker_id)
                .collect(),
        };

        Ok(warp::reply::json(&response).into_response())
    } else {
        Ok(StatusCode::NOT_FOUND.into_response())
    }
}

/// Handles a request for a client to join a call.
async fn join(
    call_id: String,
    demux_id: u32,
    config: &'static config::Config,
    sfu: Arc<Mutex<Sfu>>,
    request: JoinRequest,
) -> Result<warp::reply::Response, warp::Rejection> {
    trace!("join(): {} {}", call_id, demux_id);

    let call_id = call_id_from_hex(&call_id).map_err(|err| {
        warp::reject::custom(InvalidArgument {
            reason: err.to_string(),
        })
    })?;
    let demux_id = demux_id.try_into().map_err(|err: call::Error| {
        warp::reject::custom(InvalidArgument {
            reason: err.to_string(),
        })
    })?;

    let (user_id, resolution_request_id) =
        parse_user_id_and_resolution_request_id_from_endpoint_id(&request.endpoint_id).map_err(
            |err| {
                warp::reject::custom(InvalidArgument {
                    reason: err.to_string(),
                })
            },
        )?;

    let client_dhe_public_key =
        <[u8; 32]>::from_hex(request.client_dhe_public_key).map_err(|err| {
            warp::reject::custom(InvalidArgument {
                reason: err.to_string(),
            })
        })?;

    let client_hkdf_extra_info = match request.hkdf_extra_info {
        None => vec![],
        Some(hkdf_extra_info) => Vec::<u8>::from_hex(hkdf_extra_info).map_err(|err| {
            warp::reject::custom(InvalidArgument {
                reason: err.to_string(),
            })
        })?,
    };

    let server_ice_ufrag = ice::random_ufrag();
    let server_ice_pwd = ice::random_pwd();

    let mut sfu = sfu.lock();
    match sfu.get_or_create_call_and_add_client(
        call_id,
        &user_id,
        resolution_request_id,
        request.endpoint_id,
        demux_id,
        server_ice_ufrag.to_string(),
        server_ice_pwd.to_string(),
        request.client_ice_ufrag,
        client_dhe_public_key,
        client_hkdf_extra_info,
    ) {
        Ok(server_dhe_public_key) => {
            let media_addr = config::get_server_media_address(config);
            let server_dhe_public_key = server_dhe_public_key.encode_hex();

            let response = JoinResponse {
                server_ip: media_addr.ip().to_string(),
                server_port: media_addr.port(),
                server_ice_ufrag,
                server_ice_pwd,
                server_dhe_public_key,
            };

            Ok(warp::reply::json(&response).into_response())
        }
        Err(err) => {
            error!("client failed to join call {}", err.to_string());
            if err == sfu::SfuError::DuplicateDemuxIdDetected {
                // Invalid argument because the demux_id is a duplicate.
                Err(warp::reject::custom(InvalidArgument {
                    reason: err.to_string(),
                }))
            } else {
                Err(warp::reject::custom(InternalError {
                    reason: format!("failed to add client to call {}", err),
                }))
            }
        }
    }
}

/// Handles a request for a client to leave a call.
async fn leave(
    call_id: String,
    demux_id: u32,
    sfu: Arc<Mutex<Sfu>>,
) -> Result<warp::reply::Response, warp::Rejection> {
    trace!("leave(): {} {}", call_id, demux_id);

    let call_id = call_id_from_hex(&call_id).map_err(|err| {
        warp::reject::custom(InvalidArgument {
            reason: err.to_string(),
        })
    })?;
    let demux_id = demux_id.try_into().map_err(|err: call::Error| {
        warp::reject::custom(InvalidArgument {
            reason: err.to_string(),
        })
    })?;

    sfu.lock()
        .remove_client_from_call(Instant::now(), call_id, demux_id);

    Ok(StatusCode::NO_CONTENT.into_response())
}

/// Map rejections to a format that should be presented in the response.
async fn rejection_handler(rejection: warp::Rejection) -> Result<impl Reply, Infallible> {
    let code;
    let message;

    if rejection.is_not_found() {
        code = StatusCode::NOT_FOUND;
        message = "".to_string();
    } else if let Some(r) = rejection.find::<InvalidArgument>() {
        // Our detection of invalid request arguments.
        code = StatusCode::BAD_REQUEST;
        message = r.reason.to_string();
    } else if let Some(r) = rejection.find::<InternalError>() {
        // Our internal errors.
        code = StatusCode::INTERNAL_SERVER_ERROR;
        message = r.reason.to_string();
    } else if let Some(e) = rejection.find::<warp::filters::body::BodyDeserializeError>() {
        // Warp's detection of invalid requests (when deserializing json).
        code = StatusCode::BAD_REQUEST;
        message = match e.source() {
            Some(cause) => cause.to_string(),
            None => "".to_string(),
        };
    } else {
        code = StatusCode::INTERNAL_SERVER_ERROR;
        message = "unknown".to_string();
    }

    Ok(warp::reply::with_status(message, code))
}

/// A warp filter that provides the is_healthy flag to a route.
fn with_is_healthy(
    is_healthy: Arc<AtomicBool>,
) -> impl Filter<Extract = (Arc<AtomicBool>,), Error = std::convert::Infallible> + Clone {
    warp::any().map(move || is_healthy.clone())
}

/// A warp filter that provides the config to a route.
fn with_config(
    config: &'static config::Config,
) -> impl Filter<Extract = (&'static config::Config,), Error = std::convert::Infallible> + Clone {
    warp::any().map(move || config)
}

/// A warp filter that provides the sfu state to a route.
fn with_sfu(
    sfu: Arc<Mutex<Sfu>>,
) -> impl Filter<Extract = (Arc<Mutex<Sfu>>,), Error = std::convert::Infallible> + Clone {
    warp::any().map(move || sfu.clone())
}

/// Filter to support the "GET /about/health" API for the server and testing.
fn get_health_api(
    sfu: Arc<Mutex<Sfu>>,
    is_healthy: Arc<AtomicBool>,
) -> impl Filter<Extract = impl warp::Reply, Error = warp::Rejection> + Clone {
    warp::path!("health")
        .and(warp::get())
        .and(with_sfu(sfu))
        .and(with_is_healthy(is_healthy))
        .and_then(get_health)
}

/// Filter to support the "GET /v1/info" API for the server and testing.
fn get_info_api(
    config: &'static config::Config,
) -> impl Filter<Extract = impl warp::Reply, Error = warp::Rejection> + Clone {
    warp::path!("v1" / "info")
        .and(warp::get())
        .and(with_config(config))
        .and_then(get_info)
}

/// Filter to support the "GET /v1/call/$call_id/clients" API for the server and testing.
fn get_clients_api(
    sfu: Arc<Mutex<Sfu>>,
) -> impl Filter<Extract = impl warp::Reply, Error = warp::Rejection> + Clone {
    warp::path!("v1" / "call" / String / "clients")
        .and(warp::get())
        .and(with_sfu(sfu))
        .and_then(get_clients)
}

/// Filter to support the "POST /v1/call/$call_id/client/$demux_id" API for the server and testing.
fn join_api(
    config: &'static config::Config,
    sfu: Arc<Mutex<Sfu>>,
) -> impl Filter<Extract = impl warp::Reply, Error = warp::Rejection> + Clone {
    warp::path!("v1" / "call" / String / "client" / u32)
        .and(warp::post())
        .and(with_config(config))
        .and(with_sfu(sfu))
        .and(warp::body::json())
        .and_then(join)
}

/// Filter to support the "DELETE /v1/call/$call_id/client/$demux_id" API for the server and testing.
fn leave_api(
    sfu: Arc<Mutex<Sfu>>,
) -> impl Filter<Extract = impl warp::Reply, Error = warp::Rejection> + Clone {
    warp::path!("v1" / "call" / String / "client" / u32)
        .and(warp::delete())
        .and(with_sfu(sfu))
        .and_then(leave)
}

/// The overall signaling api combined as a single filter for the server and testing.
pub fn signaling_api(
    config: &'static config::Config,
    sfu: Arc<Mutex<Sfu>>,
    is_healthy: Arc<AtomicBool>,
) -> impl Filter<Extract = impl warp::Reply, Error = warp::Rejection> + Clone {
    get_health_api(sfu.clone(), is_healthy)
        .or(get_info_api(config))
        .or(get_clients_api(sfu.clone()))
        .or(join_api(config, sfu.clone()))
        .or(leave_api(sfu))
}

pub async fn start(
    config: &'static config::Config,
    sfu: Arc<Mutex<Sfu>>,
    ender_rx: Receiver<()>,
    is_healthy: Arc<AtomicBool>,
) -> Result<()> {
    let api = signaling_api(config, sfu, is_healthy)
        .with(warp::log("calling_service"))
        .recover(rejection_handler);

    let (addr, server) = warp::serve(api).bind_with_graceful_shutdown(
        (IpAddr::from_str(&config.binding_ip)?, config.signaling_port),
        async {
            let _ = ender_rx.await;
        },
    );

    info!("signaling_server ready: {}", addr);
    server.await;

    info!("signaling_server shutdown");
    Ok(())
}

#[cfg(test)]
mod signaling_server_tests {
    use std::convert::TryInto;

    use once_cell::sync::Lazy;
    use tokio::sync::oneshot;
    use warp::test::request;

    use super::*;
    use crate::sfu::{DemuxId, DhePublicKey};

    const CALL_ID: &str = "fe076d76bffb54b1";
    const CLIENT_DHE_PUB_KEY: [u8; 32] = [
        1, 2, 3, 4, 5, 6, 7, 8, 9, 10, 11, 12, 13, 14, 15, 16, 17, 18, 19, 20, 21, 22, 23, 24, 25,
        26, 27, 28, 29, 30, 31, 32,
    ];
    const ENDPOINT_ID_1: &str =
        "7ab9bbf0b71f81598ae1b592aaf82f9b20b638142a9610c3e37965bec7519112-5287417572362992825";
    const ENDPOINT_ID_2: &str =
        "b25387a93fd65599bacae4a8f8726e9e818ecf0bec3360593fe542cdb8e611a3-7715148009648537058";
    const UFRAG: &str = "Ouub";

    static DEFAULT_CONFIG: Lazy<config::Config> = Lazy::new(|| config::default_test_config());

<<<<<<< HEAD
        // Load a config with no signaling_ip set.
    static BAD_IP_CONFIG: Lazy<config::Config> = Lazy::new(|| {
            let mut config = config::default_test_config();
            config.signaling_ip = None;
            config
=======
    // Load a config with no signaling_ip set.
    static BAD_IP_CONFIG: Lazy<config::Config> = Lazy::new(|| {
        let mut config = config::default_test_config();
        config.signaling_ip = None;
        config
>>>>>>> e1fde08f
    });

    fn new_sfu(now: Instant, config: &'static config::Config) -> Arc<Mutex<Sfu>> {
        Arc::new(Mutex::new(
            Sfu::new(now, config).expect("Sfu::new should work"),
        ))
    }

    fn add_client_to_sfu(
        sfu: Arc<Mutex<Sfu>>,
        call_id: &str,
        endpoint_id: &str,
        demux_id: DemuxId,
        client_ice_ufrag: &str,
        client_dhe_pub_key: DhePublicKey,
    ) {
        let call_id = call_id_from_hex(call_id).unwrap();
        let (user_id, resolution_request_id) =
            parse_user_id_and_resolution_request_id_from_endpoint_id(endpoint_id).unwrap();

        let _ = sfu
            .lock()
            .get_or_create_call_and_add_client(
                call_id,
                &user_id,
                resolution_request_id,
                endpoint_id.to_string(),
                demux_id,
                ice::random_ufrag(),
                ice::random_pwd(),
                client_ice_ufrag.to_string(),
                client_dhe_pub_key,
                vec![],
            )
            .unwrap();
    }

    fn remove_client_from_sfu(sfu: Arc<Mutex<Sfu>>, call_id: &str, demux_id: DemuxId) {
        let call_id = call_id_from_hex(call_id).unwrap();

        sfu.lock()
            .remove_client_from_call(Instant::now(), call_id, demux_id);
    }

    fn check_call_exists_in_sfu(sfu: Arc<Mutex<Sfu>>, call_id: &str) -> bool {
        sfu.lock()
            .get_call_signaling_info(call_id_from_hex(call_id).unwrap())
            .is_some()
    }

    fn get_client_count_in_call_from_sfu(sfu: Arc<Mutex<Sfu>>, call_id: &str) -> usize {
        if let Some(signaling) = sfu
            .lock()
            .get_call_signaling_info(call_id_from_hex(call_id).unwrap())
        {
            signaling.size
        } else {
            0
        }
    }

    #[tokio::test]
    async fn test_start() {
        let config = &DEFAULT_CONFIG;
        let sfu = new_sfu(Instant::now(), config);
        let is_healthy = Arc::new(AtomicBool::new(true));

        let (signaling_ender_tx, signaling_ender_rx) = oneshot::channel();

        let server_handle =
            tokio::spawn(async move { start(config, sfu, signaling_ender_rx, is_healthy).await });

        let closer_handle = tokio::spawn(async move { signaling_ender_tx.send(()) });

        let (server_result, _) = tokio::join!(server_handle, closer_handle,);

        assert!(server_result.is_ok());
    }

    #[tokio::test]
    async fn test_get_health() {
        let config = &DEFAULT_CONFIG;
        let sfu = new_sfu(Instant::now(), config);
        let is_healthy = Arc::new(AtomicBool::new(true));

        let api = signaling_api(config, sfu, is_healthy.clone()).recover(rejection_handler);

        let response = request().method("GET").path("/health").reply(&api).await;

        assert_eq!(response.status(), StatusCode::OK);

        is_healthy.store(false, Ordering::Relaxed);

        let response = request().method("GET").path("/health").reply(&api).await;

        assert_eq!(response.status(), StatusCode::INTERNAL_SERVER_ERROR);
    }

    #[tokio::test]
    async fn test_get_info() {
        let config = &DEFAULT_CONFIG;
        let sfu = new_sfu(Instant::now(), config);
        let is_healthy = Arc::new(AtomicBool::new(true));

        let api = signaling_api(config, sfu, is_healthy).recover(rejection_handler);

        let response = request().method("GET").path("/v1/info").reply(&api).await;

        assert_eq!(response.status(), StatusCode::OK);
        assert_eq!(
            response.headers().get("content-type").unwrap(),
            "application/json"
        );
        assert_eq!(response.body(), r#"{"directAccessIp":"127.0.0.1"}"#);
    }

    #[tokio::test]
    async fn test_get_info_bad_ip() {
        let config = &BAD_IP_CONFIG;
        let sfu = new_sfu(Instant::now(), config);
        let is_healthy = Arc::new(AtomicBool::new(true));

        let api = signaling_api(config, sfu, is_healthy).recover(rejection_handler);

        let response = request().method("GET").path("/v1/info").reply(&api).await;

        assert_eq!(response.status(), StatusCode::INTERNAL_SERVER_ERROR);
    }

    #[tokio::test]
    async fn test_get_clients() {
        let config = &DEFAULT_CONFIG;
        let sfu = new_sfu(Instant::now(), config);
        let is_healthy = Arc::new(AtomicBool::new(true));

        let api = signaling_api(config, sfu.clone(), is_healthy).recover(rejection_handler);

        let response = request()
            .method("GET")
            .path(&format!("/v1/call/{}/clients", CALL_ID))
            .reply(&api)
            .await;

        // No clients were added.
        assert_eq!(response.status(), StatusCode::NOT_FOUND);

        // Join with client 16.
        add_client_to_sfu(
            sfu.clone(),
            CALL_ID,
            ENDPOINT_ID_1,
            16u32.try_into().unwrap(),
            UFRAG,
            CLIENT_DHE_PUB_KEY,
        );

        let response = request()
            .method("GET")
            .path(&format!("/v1/call/{}/clients", CALL_ID))
            .reply(&api)
            .await;

        assert_eq!(response.status(), StatusCode::OK);
        assert_eq!(
            response.headers().get("content-type").unwrap(),
            "application/json"
        );
        assert_eq!(
            response.body(),
            &format!("{{\"endpointIds\":[\"{}\"]}}", ENDPOINT_ID_1)
        );

        // Join with client 32.
        add_client_to_sfu(
            sfu.clone(),
            CALL_ID,
            ENDPOINT_ID_2,
            32u32.try_into().unwrap(),
            UFRAG,
            CLIENT_DHE_PUB_KEY,
        );

        let response = request()
            .method("GET")
            .path(&format!("/v1/call/{}/clients", CALL_ID))
            .reply(&api)
            .await;

        assert_eq!(response.status(), StatusCode::OK);
        assert_eq!(
            response.body(),
            &format!(
                "{{\"endpointIds\":[\"{}\",\"{}\"]}}",
                ENDPOINT_ID_1, ENDPOINT_ID_2
            )
        );

        remove_client_from_sfu(sfu.clone(), CALL_ID, 16u32.try_into().unwrap());

        let response = request()
            .method("GET")
            .path(&format!("/v1/call/{}/clients", CALL_ID))
            .reply(&api)
            .await;

        assert_eq!(response.status(), StatusCode::OK);
        assert_eq!(
            response.body(),
            &format!("{{\"endpointIds\":[\"{}\"]}}", ENDPOINT_ID_2)
        );

        remove_client_from_sfu(sfu.clone(), CALL_ID, 32u32.try_into().unwrap());

        let response = request()
            .method("GET")
            .path(&format!("/v1/call/{}/clients", CALL_ID))
            .reply(&api)
            .await;

        assert_eq!(response.status(), StatusCode::OK);
        assert_eq!(response.body(), "{\"endpointIds\":[]}");
    }

    #[tokio::test]
    async fn test_join() {
        let config = &DEFAULT_CONFIG;
        let sfu = new_sfu(Instant::now(), config);
        let is_healthy = Arc::new(AtomicBool::new(true));

        let api = signaling_api(config, sfu.clone(), is_healthy).recover(rejection_handler);

        // Join with a invalid DemuxId.
        let response = request()
            .method("POST")
            .path(&format!("/v1/call/{}/client/{}", CALL_ID, 1))
            .json(&JoinRequest {
                endpoint_id: ENDPOINT_ID_1.to_string(),
                client_ice_ufrag: UFRAG.to_string(),
                client_dhe_public_key: CLIENT_DHE_PUB_KEY.encode_hex(),
                hkdf_extra_info: None,
            })
            .reply(&api)
            .await;

        assert_eq!(response.status(), StatusCode::BAD_REQUEST);

        // Join with an invalid CallId.
        let response = request()
            .method("POST")
            .path(&format!("/v1/call/{}/client/{}", "INVALIDNOTHEX", 16))
            .json(&JoinRequest {
                endpoint_id: ENDPOINT_ID_1.to_string(),
                client_ice_ufrag: UFRAG.to_string(),
                client_dhe_public_key: CLIENT_DHE_PUB_KEY.encode_hex(),
                hkdf_extra_info: None,
            })
            .reply(&api)
            .await;

        assert_eq!(response.status(), StatusCode::BAD_REQUEST);

        // Join with an invalid endpoint_id.
        let response = request()
            .method("POST")
            .path(&format!("/v1/call/{}/client/{}", CALL_ID, 16))
            .json(&JoinRequest {
                endpoint_id: "MALFORMEDNOHYPHEN".to_string(),
                client_ice_ufrag: UFRAG.to_string(),
                client_dhe_public_key: CLIENT_DHE_PUB_KEY.encode_hex(),
                hkdf_extra_info: None,
            })
            .reply(&api)
            .await;

        assert_eq!(response.status(), StatusCode::BAD_REQUEST);

        // Join with an invalid endpoint_id.
        let response = request()
            .method("POST")
            .path(&format!("/v1/call/{}/client/{}", CALL_ID, 16))
            .json(&JoinRequest {
                endpoint_id: "MALFORMEDNOHYPHEN".to_string(),
                client_ice_ufrag: UFRAG.to_string(),
                client_dhe_public_key: CLIENT_DHE_PUB_KEY.encode_hex(),
                hkdf_extra_info: None,
            })
            .reply(&api)
            .await;

        assert_eq!(response.status(), StatusCode::BAD_REQUEST);

        // Join with an invalid DHE public key
        let response = request()
            .method("POST")
            .path(&format!("/v1/call/{}/client/{}", CALL_ID, 16))
            .json(&JoinRequest {
                endpoint_id: ENDPOINT_ID_1.to_string(),
                client_ice_ufrag: UFRAG.to_string(),
                client_dhe_public_key: "INVALID".to_string(),
                hkdf_extra_info: None,
            })
            .reply(&api)
            .await;

        assert_eq!(response.status(), StatusCode::BAD_REQUEST);

        // Join with an invalid HKDF extra info
        let response = request()
            .method("POST")
            .path(&format!("/v1/call/{}/client/{}", CALL_ID, 16))
            .json(&JoinRequest {
                endpoint_id: ENDPOINT_ID_1.to_string(),
                client_ice_ufrag: UFRAG.to_string(),
                client_dhe_public_key: CLIENT_DHE_PUB_KEY.encode_hex(),
                hkdf_extra_info: Some("G".to_string()),
            })
            .reply(&api)
            .await;

        assert_eq!(response.status(), StatusCode::BAD_REQUEST);

        // Join with good parameters.
        let response = request()
            .method("POST")
            .path(&format!("/v1/call/{}/client/{}", CALL_ID, 16))
            .json(&JoinRequest {
                endpoint_id: ENDPOINT_ID_1.to_string(),
                client_ice_ufrag: UFRAG.to_string(),
                client_dhe_public_key: CLIENT_DHE_PUB_KEY.encode_hex(),
                hkdf_extra_info: None,
            })
            .reply(&api)
            .await;

        assert_eq!(response.status(), StatusCode::OK);
        assert_eq!(
            response.headers().get("content-type").unwrap(),
            "application/json"
        );

        let response: JoinResponse = serde_json::from_slice(response.body()).unwrap();
        assert_eq!(response.server_ip, "127.0.0.1");
        assert_eq!(response.server_port, 10000);
        assert_eq!(64, response.server_dhe_public_key.len());

        assert!(
            check_call_exists_in_sfu(sfu.clone(), CALL_ID),
            "Call doesn't exist"
        );
        assert_eq!(get_client_count_in_call_from_sfu(sfu.clone(), CALL_ID), 1);

        // Attempt to join again using the same demux_id (should be a bad request).
        let response = request()
            .method("POST")
            .path(&format!("/v1/call/{}/client/{}", CALL_ID, 16))
            .json(&JoinRequest {
                endpoint_id: ENDPOINT_ID_1.to_string(),
                client_ice_ufrag: UFRAG.to_string(),
                client_dhe_public_key: CLIENT_DHE_PUB_KEY.encode_hex(),
                hkdf_extra_info: None,
            })
            .reply(&api)
            .await;

        assert_eq!(response.status(), StatusCode::BAD_REQUEST);
        assert_eq!(get_client_count_in_call_from_sfu(sfu.clone(), CALL_ID), 1);
    }

    #[tokio::test]
    async fn test_leave() {
        let config = &DEFAULT_CONFIG;
        let sfu = new_sfu(Instant::now(), config);
        let is_healthy = Arc::new(AtomicBool::new(true));

        let api = signaling_api(config, sfu.clone(), is_healthy).recover(rejection_handler);

        // Join with client 16 and verify.
        add_client_to_sfu(
            sfu.clone(),
            CALL_ID,
            ENDPOINT_ID_1,
            16u32.try_into().unwrap(),
            UFRAG,
            CLIENT_DHE_PUB_KEY,
        );
        assert!(
            check_call_exists_in_sfu(sfu.clone(), CALL_ID),
            "Call doesn't exist"
        );
        assert_eq!(get_client_count_in_call_from_sfu(sfu.clone(), CALL_ID), 1);

        let response = request()
            .method("DELETE")
            .path(&format!("/v1/call/{}/client/{}", CALL_ID, 16))
            .reply(&api)
            .await;

        assert_eq!(response.status(), StatusCode::NO_CONTENT);

        assert!(
            check_call_exists_in_sfu(sfu.clone(), CALL_ID),
            "Call doesn't exist"
        );
        assert_eq!(get_client_count_in_call_from_sfu(sfu.clone(), CALL_ID), 0);

        // Attempt to leave again (response is indifferent since the client has already left).
        let response = request()
            .method("DELETE")
            .path(&format!("/v1/call/{}/client/{}", CALL_ID, 16))
            .reply(&api)
            .await;

        assert_eq!(response.status(), StatusCode::NO_CONTENT);

        // Attempt to leave again from an unknown call.
        let response = request()
            .method("DELETE")
            .path(&format!("/v1/call/1234/client/{}", 16))
            .reply(&api)
            .await;

        assert_eq!(response.status(), StatusCode::NO_CONTENT);
    }
}<|MERGE_RESOLUTION|>--- conflicted
+++ resolved
@@ -489,19 +489,11 @@
 
     static DEFAULT_CONFIG: Lazy<config::Config> = Lazy::new(|| config::default_test_config());
 
-<<<<<<< HEAD
-        // Load a config with no signaling_ip set.
-    static BAD_IP_CONFIG: Lazy<config::Config> = Lazy::new(|| {
-            let mut config = config::default_test_config();
-            config.signaling_ip = None;
-            config
-=======
     // Load a config with no signaling_ip set.
     static BAD_IP_CONFIG: Lazy<config::Config> = Lazy::new(|| {
         let mut config = config::default_test_config();
         config.signaling_ip = None;
         config
->>>>>>> e1fde08f
     });
 
     fn new_sfu(now: Instant, config: &'static config::Config) -> Arc<Mutex<Sfu>> {
